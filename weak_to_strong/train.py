--- conflicted
+++ resolved
@@ -13,13 +13,8 @@
 import wandb
 
 import weak_to_strong.logger as logger
-<<<<<<< HEAD
-from weak_to_strong.common import clear_mem, to_batch, wandb_finish
+from weak_to_strong.common import to_batch, wandb_finish, get_gpu_mem_used
 from weak_to_strong.eval import eval_model_acc, extract_accuracy
-=======
-from weak_to_strong.common import to_batch, get_gpu_mem_used
-from weak_to_strong.eval import eval_model_acc
->>>>>>> 56e2f257
 from weak_to_strong.loss import kl_loss
 from weak_to_strong.config import ModelConfig
 
@@ -297,61 +292,14 @@
         return False
 
     # Load the model
-<<<<<<< HEAD
     model, minibatch_size, eval_batch_size = model_config.load_model(
         batch_size=batch_size,
         use_lm_head=use_lm_head,
         eval_batch_size=eval_batch_size,
         linear_probe=linear_probe,
-        minibatch_size_per_device=minibatch_size_per_device,
+        minibatch_size_per_device=minibatch_size_per_replica,
     )
     already_trained = maybe_load_model(model)
-=======
-    if model_config.model_parallel:
-        assert (
-            torch.cuda.device_count() > 1
-        ), f"you might want more gpus for {model_config.name}"
-        model = TransformerWithHead.from_pretrained(
-            model_config.name,
-            lora_modules=model_config.lora_modules,
-            use_lm_head=use_lm_head,
-            num_labels=2,
-            device_map="auto",
-            linear_probe=linear_probe,
-            **custom_kwargs,
-        )
-        already_trained = maybe_load_model(model)
-        minibatch_size = minibatch_size_per_replica
-    else:
-        model = TransformerWithHead.from_pretrained(
-            model_config.name,
-            lora_modules=model_config.lora_modules,
-            use_lm_head=use_lm_head,
-            num_labels=2,
-            linear_probe=linear_probe,
-            **custom_kwargs,
-        ).to(
-            "cuda"  # type: ignore
-        )
-        already_trained = maybe_load_model(model)
-        # data parallel:  currently not supported with model parallel
-        if torch.cuda.device_count() > 1:
-            model = torch.nn.DataParallel(model, output_device=0)
-            minibatch_size = min(
-                minibatch_size_per_replica * torch.cuda.device_count(), batch_size
-            )
-            eval_batch_size = min(torch.cuda.device_count(), eval_batch_size)
-            print(
-                "Using",
-                torch.cuda.device_count(),
-                "GPUs, setting minibatch_size to",
-                minibatch_size,
-                "and eval_batch_size to",
-                eval_batch_size,
-            )
-        else:
-            minibatch_size = minibatch_size_per_replica
->>>>>>> 56e2f257
 
     if already_trained:
         best_test_results = None
