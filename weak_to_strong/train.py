--- conflicted
+++ resolved
@@ -19,13 +19,9 @@
 from weak_to_strong.model import TransformerWithHead
 from weak_to_strong.config import ModelConfig
 
-<<<<<<< HEAD
+
 def save(model: torch.nn.Module, save_path: Optional[str], optimizer=None, scheduler=None):
     assert save_path, "must provide save_path if save_every is not None"
-=======
-
-def save(model: torch.nn.Module, save_path: str, optimizer=None, scheduler=None):
->>>>>>> fe2bd6a5
     # Note: If the model is wrapped by DataParallel, we need to unwrap it before saving
     model_to_save = model.module if hasattr(model, "module") else model
 
