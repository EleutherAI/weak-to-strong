import torch
from dataclasses import dataclass
from typing import Optional

from weak_to_strong.loss import logconf_loss_fn, product_loss_fn, xent_loss, kl_loss


@dataclass
class ModelConfig:
    name: str
    default_lr: float
    eval_batch_size: int
    minibatch_size_per_device: Optional[int] = None
    lora_modules: Optional[list[str]] = None
    custom_kwargs: Optional[dict] = None
    gradient_checkpointing: bool = False
    model_parallel: bool = False
    default_optimizer: str = "adam"


GPT_NEOX_LORA_MODULES = ["dense_h_to_4h", "dense_4h_to_h", "query_key_value"]
GPT2_LORA_MODULES = ["c_fc", "c_proj", "c_attn"]
MISTRAL_LORA_MODULES = [
    "up_proj",
    "down_proj",
    "gate_proj",
    "k_proj",
    "q_proj",
    "v_proj",
]
<<<<<<< HEAD
QWEN_LORA_MODULES = [
    "up_proj",
    "down_proj",
    "gate_proj",
    "k_proj",
    "q_proj",
    "v_proj",
]
=======
>>>>>>> fe2bd6a5
OPT_LORA_MODULES = [
    "fc1",
    "fc2",
    "k_proj",
    "q_proj",
    "v_proj",
]
per_device_ram = torch.cuda.get_device_properties(0).total_memory
BFLOAT_KWARGS = {
    "torch_dtype": torch.bfloat16
    if torch.cuda.is_bf16_supported()
    else torch.float32  # okay because we're using LoRA
}
QWEN_KWARGS = {
    "trust_remote_code": True,
<<<<<<< HEAD
    "torch_dtype": torch.bfloat16 if torch.cuda.is_bf16_supported() else torch.float32,
    "revision": "5fde88dff770a7d036847211f5d9d9705f0caa69",
}
QWEN1_5_KWARGS = {
    "trust_remote_code": True,
    "torch_dtype": torch.bfloat16 if torch.cuda.is_bf16_supported() else torch.float32,
}
DEFAULT_DEFAULT_LR = 1e-5
OPT_DEFAULT_LR = 1e-3
SMALL_BATCH_SIZE = 2
MEDIUM_BATCH_SIZE = 16
=======
    "bf16": torch.cuda.is_bf16_supported(),
    "fp32": not torch.cuda.is_bf16_supported(),
    "revision": "5fde88dff770a7d036847211f5d9d9705f0caa69",
}
DEFAULT_DEFAULT_LR = 1e-5
OPT_DEFAULT_LR = 1e-3
SMALL_BATCH_SIZE = 2
>>>>>>> fe2bd6a5
LARGE_BATCH_SIZE = 32

# NOTE learning rates are not particularly tuned, work somewhat reasonably at train batch size 32
# NOTE minibatch_size_per_device needs adjusting for GPU/dataset
MODEL_CONFIGS = [
    ModelConfig(
        name="gpt2",
        default_lr=5e-5,
        eval_batch_size=LARGE_BATCH_SIZE,
        lora_modules=GPT2_LORA_MODULES,
    ),
    ModelConfig(
        name="gpt2-medium",
        default_lr=5e-5,
        eval_batch_size=LARGE_BATCH_SIZE,
        lora_modules=GPT2_LORA_MODULES,
    ),
    ModelConfig(
        name="gpt2-large",
        default_lr=DEFAULT_DEFAULT_LR,
        eval_batch_size=LARGE_BATCH_SIZE,
        lora_modules=GPT2_LORA_MODULES,
    ),
    ModelConfig(
        name="gpt2-xl",
        default_lr=DEFAULT_DEFAULT_LR,
<<<<<<< HEAD
        eval_batch_size=LARGE_BATCH_SIZE,
=======
        eval_batch_size=SMALL_BATCH_SIZE,
>>>>>>> fe2bd6a5
        gradient_checkpointing=True,
        lora_modules=GPT2_LORA_MODULES,
        model_parallel=False
    ),
    ModelConfig(
        name="EleutherAI/pythia-14m",
        default_lr=DEFAULT_DEFAULT_LR,
        eval_batch_size=LARGE_BATCH_SIZE,
        minibatch_size_per_device=LARGE_BATCH_SIZE,
        model_parallel=False,
        lora_modules=GPT_NEOX_LORA_MODULES,
    ),
    ModelConfig(
        name="EleutherAI/pythia-70m",
        default_lr=DEFAULT_DEFAULT_LR,
        eval_batch_size=LARGE_BATCH_SIZE,
        minibatch_size_per_device=LARGE_BATCH_SIZE,
        model_parallel=False,
        lora_modules=GPT_NEOX_LORA_MODULES,
    ),
    ModelConfig(
        name="EleutherAI/pythia-160m",
        default_lr=DEFAULT_DEFAULT_LR,
        eval_batch_size=LARGE_BATCH_SIZE,
        minibatch_size_per_device=LARGE_BATCH_SIZE,
        model_parallel=False,
        lora_modules=GPT_NEOX_LORA_MODULES,
    ),
    ModelConfig(
        name="EleutherAI/pythia-410m",
        default_lr=DEFAULT_DEFAULT_LR,
        eval_batch_size=LARGE_BATCH_SIZE,
        minibatch_size_per_device=LARGE_BATCH_SIZE,
        model_parallel=False,
        lora_modules=GPT_NEOX_LORA_MODULES,
    ),
    ModelConfig(
        name="EleutherAI/pythia-2.8b",
        default_lr=DEFAULT_DEFAULT_LR,
        eval_batch_size=LARGE_BATCH_SIZE,
        minibatch_size_per_device=LARGE_BATCH_SIZE,
<<<<<<< HEAD
=======
        model_parallel=False,
        lora_modules=GPT_NEOX_LORA_MODULES,
    ),
    ModelConfig(
        name="EleutherAI/pythia-6.9b",
        default_lr=DEFAULT_DEFAULT_LR,
        eval_batch_size=SMALL_BATCH_SIZE,
        minibatch_size_per_device=SMALL_BATCH_SIZE,
>>>>>>> fe2bd6a5
        model_parallel=False,
        lora_modules=GPT_NEOX_LORA_MODULES,
        custom_kwargs=BFLOAT_KWARGS,
    ),
    ModelConfig(
<<<<<<< HEAD
        name="EleutherAI/pythia-6.9b",
        default_lr=DEFAULT_DEFAULT_LR,
        eval_batch_size=LARGE_BATCH_SIZE,
        minibatch_size_per_device=MEDIUM_BATCH_SIZE,
        model_parallel=False,
        lora_modules=GPT_NEOX_LORA_MODULES,
        custom_kwargs=BFLOAT_KWARGS,
    ),
    ModelConfig(
        name="EleutherAI/pythia-12b",
        default_lr=DEFAULT_DEFAULT_LR,
        eval_batch_size=LARGE_BATCH_SIZE,
        minibatch_size_per_device=MEDIUM_BATCH_SIZE,
        model_parallel=True,
        lora_modules=GPT_NEOX_LORA_MODULES,
        custom_kwargs=BFLOAT_KWARGS,
=======
        name="EleutherAI/pythia-12b",
        default_lr=DEFAULT_DEFAULT_LR,
        eval_batch_size=SMALL_BATCH_SIZE,
        minibatch_size_per_device=SMALL_BATCH_SIZE,
        model_parallel=False,
        lora_modules=GPT_NEOX_LORA_MODULES,
        custom_kwargs=BFLOAT_KWARGS,
>>>>>>> fe2bd6a5
    ),
    ModelConfig(
        name="mistralai/Mistral-7B-v0.1",
        default_lr=DEFAULT_DEFAULT_LR,
<<<<<<< HEAD
        eval_batch_size=LARGE_BATCH_SIZE,
        lora_modules=MISTRAL_LORA_MODULES,
        minibatch_size_per_device=MEDIUM_BATCH_SIZE,
=======
        eval_batch_size=SMALL_BATCH_SIZE,
        lora_modules=MISTRAL_LORA_MODULES,
        minibatch_size_per_device=SMALL_BATCH_SIZE,
>>>>>>> fe2bd6a5
        gradient_checkpointing=True,
        model_parallel=False,
        custom_kwargs=BFLOAT_KWARGS,
    ),
    ModelConfig(
        name="mistralai/Mixtral-8x7B-v0.1",
        default_lr=DEFAULT_DEFAULT_LR,
        eval_batch_size=1,
        minibatch_size_per_device=1,
        lora_modules=MISTRAL_LORA_MODULES,
        gradient_checkpointing=True,
        model_parallel=True,
        custom_kwargs=BFLOAT_KWARGS,
        default_optimizer="adafactor",
<<<<<<< HEAD
    ),
    ModelConfig(
        name="Qwen/Qwen1.5-0.5B",
        default_lr=DEFAULT_DEFAULT_LR,
        eval_batch_size=LARGE_BATCH_SIZE,
        minibatch_size_per_device=LARGE_BATCH_SIZE,
        lora_modules=QWEN_LORA_MODULES,
        gradient_checkpointing=True,
        model_parallel=False,
        custom_kwargs=QWEN1_5_KWARGS,
    ),
    ModelConfig(
        name="Qwen/Qwen1.5-1.8B",
        default_lr=DEFAULT_DEFAULT_LR,
        eval_batch_size=LARGE_BATCH_SIZE,
        minibatch_size_per_device=LARGE_BATCH_SIZE,
        lora_modules=QWEN_LORA_MODULES,
        gradient_checkpointing=True,
        model_parallel=False,
        custom_kwargs=QWEN1_5_KWARGS,
    ),
    ModelConfig(
        name="Qwen/Qwen1.5-4B",
        default_lr=DEFAULT_DEFAULT_LR,
        eval_batch_size=LARGE_BATCH_SIZE,
        minibatch_size_per_device=MEDIUM_BATCH_SIZE,
        lora_modules=QWEN_LORA_MODULES,
        gradient_checkpointing=True,
        model_parallel=False,
        custom_kwargs=QWEN1_5_KWARGS,
    ),
    ModelConfig(
        name="Qwen/Qwen1.5-7B",
        default_lr=DEFAULT_DEFAULT_LR,
        eval_batch_size=LARGE_BATCH_SIZE,
        minibatch_size_per_device=MEDIUM_BATCH_SIZE,
        lora_modules=QWEN_LORA_MODULES,
        gradient_checkpointing=True,
        model_parallel=False,
        custom_kwargs=QWEN1_5_KWARGS,
    ),
    ModelConfig(
        name="Qwen/Qwen1.5-14B",
        default_lr=DEFAULT_DEFAULT_LR,
        eval_batch_size=LARGE_BATCH_SIZE,
        minibatch_size_per_device=MEDIUM_BATCH_SIZE,
        lora_modules=QWEN_LORA_MODULES,
        gradient_checkpointing=True,
        model_parallel=True,
        custom_kwargs=QWEN1_5_KWARGS,
=======
>>>>>>> fe2bd6a5
    ),
    ModelConfig(
        name="Qwen/Qwen-1_8B",
        default_lr=DEFAULT_DEFAULT_LR,
<<<<<<< HEAD
        eval_batch_size=LARGE_BATCH_SIZE,
        minibatch_size_per_device=LARGE_BATCH_SIZE,
        lora_modules=QWEN_LORA_MODULES,
        gradient_checkpointing=True,
        model_parallel=False,
=======
        eval_batch_size=SMALL_BATCH_SIZE,
        minibatch_size_per_device=SMALL_BATCH_SIZE,
        gradient_checkpointing=True,
        model_parallel=(per_device_ram < 35e9 and torch.cuda.device_count() > 1),
>>>>>>> fe2bd6a5
        custom_kwargs=QWEN_KWARGS,
    ),
    ModelConfig(
        name="Qwen/Qwen-7B",
        default_lr=DEFAULT_DEFAULT_LR,
<<<<<<< HEAD
        eval_batch_size=LARGE_BATCH_SIZE,
        minibatch_size_per_device=MEDIUM_BATCH_SIZE,
        lora_modules=QWEN_LORA_MODULES,
        gradient_checkpointing=True,
        model_parallel=False,
=======
        eval_batch_size=SMALL_BATCH_SIZE,
        minibatch_size_per_device=SMALL_BATCH_SIZE,
        gradient_checkpointing=True,
        model_parallel=True,
        # note: you will probably not be able to run this without many gpus
>>>>>>> fe2bd6a5
        custom_kwargs=QWEN_KWARGS,
    ),
    ModelConfig(
        name="Qwen/Qwen-14B",
        default_lr=DEFAULT_DEFAULT_LR,
<<<<<<< HEAD
        eval_batch_size=MEDIUM_BATCH_SIZE,
        minibatch_size_per_device=SMALL_BATCH_SIZE,
        lora_modules=QWEN_LORA_MODULES,
=======
        eval_batch_size=SMALL_BATCH_SIZE,
        minibatch_size_per_device=SMALL_BATCH_SIZE,
>>>>>>> fe2bd6a5
        gradient_checkpointing=True,
        model_parallel=True,
        # note: probably need bf16 support and many gpus
        custom_kwargs=QWEN_KWARGS,
    ),
    ModelConfig(
        name="Qwen/Qwen-72B",
        default_lr=DEFAULT_DEFAULT_LR,
        eval_batch_size=1,
        lora_modules=QWEN_LORA_MODULES,
        gradient_checkpointing=True,
        model_parallel=True,
        # note: probably need bf16 support and many gpus
        custom_kwargs=QWEN_KWARGS,
        # This model is really big, save space by using adafactor.
        # Note that even then it will take up ~60GB per GPU on an 8-GPU machine.
        default_optimizer="adafactor",
    ),
    ModelConfig(
        name="facebook/opt-125m",
        default_lr=OPT_DEFAULT_LR,
        eval_batch_size=LARGE_BATCH_SIZE,
        minibatch_size_per_device=LARGE_BATCH_SIZE,
        model_parallel=False,
        lora_modules=OPT_LORA_MODULES,
    ),
    ModelConfig(
        name="facebook/opt-350m",
        default_lr=OPT_DEFAULT_LR,
        eval_batch_size=LARGE_BATCH_SIZE,
        minibatch_size_per_device=LARGE_BATCH_SIZE,
        model_parallel=False,
        lora_modules=OPT_LORA_MODULES,
    ),
    ModelConfig(
        name="facebook/opt-2.7b",
        default_lr=OPT_DEFAULT_LR,
        eval_batch_size=LARGE_BATCH_SIZE,
        minibatch_size_per_device=LARGE_BATCH_SIZE,
        model_parallel=False,
        lora_modules=OPT_LORA_MODULES,
    ),
    ModelConfig(
        name="facebook/opt-6.7b",
        default_lr=OPT_DEFAULT_LR,
        eval_batch_size=LARGE_BATCH_SIZE,
<<<<<<< HEAD
        minibatch_size_per_device=MEDIUM_BATCH_SIZE,
=======
        minibatch_size_per_device=LARGE_BATCH_SIZE,
>>>>>>> fe2bd6a5
        model_parallel=False,
        lora_modules=OPT_LORA_MODULES,
        gradient_checkpointing=True,
        custom_kwargs=BFLOAT_KWARGS,
    ),
    ModelConfig(
        name="facebook/opt-13b",
        default_lr=OPT_DEFAULT_LR,
<<<<<<< HEAD
        eval_batch_size=MEDIUM_BATCH_SIZE,
        minibatch_size_per_device=SMALL_BATCH_SIZE,
=======
        eval_batch_size=LARGE_BATCH_SIZE,
        minibatch_size_per_device=LARGE_BATCH_SIZE,
>>>>>>> fe2bd6a5
        model_parallel=True,
        lora_modules=OPT_LORA_MODULES,
        gradient_checkpointing=True,
        custom_kwargs=BFLOAT_KWARGS,
    ),
    ModelConfig(
        name="facebook/opt-30b",
        default_lr=OPT_DEFAULT_LR,
<<<<<<< HEAD
        eval_batch_size=MEDIUM_BATCH_SIZE,
        minibatch_size_per_device=SMALL_BATCH_SIZE,
=======
        eval_batch_size=LARGE_BATCH_SIZE,
        minibatch_size_per_device=LARGE_BATCH_SIZE,
>>>>>>> fe2bd6a5
        model_parallel=True,
        lora_modules=OPT_LORA_MODULES,
        gradient_checkpointing=True,
        custom_kwargs=BFLOAT_KWARGS,
    ),
    ModelConfig(
        name="bigscience/bloom-560m",
        default_lr=DEFAULT_DEFAULT_LR,
        eval_batch_size=LARGE_BATCH_SIZE,
        minibatch_size_per_device=LARGE_BATCH_SIZE,
        model_parallel=False,
        lora_modules=GPT_NEOX_LORA_MODULES,
    ),
    ModelConfig(
        name="bigscience/bloom-3b",
        default_lr=DEFAULT_DEFAULT_LR,
        eval_batch_size=LARGE_BATCH_SIZE,
        minibatch_size_per_device=LARGE_BATCH_SIZE,
        model_parallel=False,
        lora_modules=GPT_NEOX_LORA_MODULES,
        gradient_checkpointing=True,
        custom_kwargs=BFLOAT_KWARGS,
    ),
    ModelConfig(
        name="bigscience/bloom-7b1",
        default_lr=DEFAULT_DEFAULT_LR,
        eval_batch_size=LARGE_BATCH_SIZE,
<<<<<<< HEAD
        minibatch_size_per_device=MEDIUM_BATCH_SIZE,
=======
        minibatch_size_per_device=LARGE_BATCH_SIZE,
>>>>>>> fe2bd6a5
        model_parallel=False,
        lora_modules=GPT_NEOX_LORA_MODULES,
        gradient_checkpointing=True,
        custom_kwargs=BFLOAT_KWARGS,
    ),
    ModelConfig(
        name="bigscience/bloom",  # 176B parameters
        default_lr=DEFAULT_DEFAULT_LR,
        eval_batch_size=1,
        minibatch_size_per_device=1,
        model_parallel=True,
        lora_modules=GPT_NEOX_LORA_MODULES,
        gradient_checkpointing=True,
        custom_kwargs=BFLOAT_KWARGS,
        default_optimizer="adafactor",
    ),
    ModelConfig(
        name="stabilityai/stablelm-base-alpha-3b",
        default_lr=DEFAULT_DEFAULT_LR,
        eval_batch_size=LARGE_BATCH_SIZE,
        minibatch_size_per_device=LARGE_BATCH_SIZE,
        model_parallel=False,
        lora_modules=GPT_NEOX_LORA_MODULES,
    ),
    ModelConfig(
        name="stabilityai/stablelm-base-alpha-7b",
        default_lr=DEFAULT_DEFAULT_LR,
        eval_batch_size=LARGE_BATCH_SIZE,
<<<<<<< HEAD
        minibatch_size_per_device=MEDIUM_BATCH_SIZE,
=======
        minibatch_size_per_device=LARGE_BATCH_SIZE,
>>>>>>> fe2bd6a5
        model_parallel=False,
        lora_modules=GPT_NEOX_LORA_MODULES,
        gradient_checkpointing=True,
        custom_kwargs={
            "torch_dtype": torch.bfloat16  # okay because we're using LoRA
            if torch.cuda.is_bf16_supported()
            else torch.float32,
        },
    ),
    ModelConfig(
        name="EleutherAI/gpt-neo-2.7B",
        default_lr=DEFAULT_DEFAULT_LR,
        eval_batch_size=LARGE_BATCH_SIZE,
        minibatch_size_per_device=LARGE_BATCH_SIZE,
        model_parallel=False,
        lora_modules=["q_proj", "k_proj", "v_proj", "c_fc", "c_proj"],
    ),
    ModelConfig(
        name="EleutherAI/gpt-j-6b",
        default_lr=DEFAULT_DEFAULT_LR,
        eval_batch_size=LARGE_BATCH_SIZE,
        minibatch_size_per_device=LARGE_BATCH_SIZE,
        model_parallel=False,
        lora_modules=["q_proj", "k_proj", "v_proj", "fc_in", "fc_out"],
        gradient_checkpointing=True,
        custom_kwargs=BFLOAT_KWARGS,
    ),
    ModelConfig(
        name="EleutherAI/gpt-neox-20b",
        default_lr=DEFAULT_DEFAULT_LR,
<<<<<<< HEAD
        eval_batch_size=MEDIUM_BATCH_SIZE,
        minibatch_size_per_device=SMALL_BATCH_SIZE,
=======
        eval_batch_size=LARGE_BATCH_SIZE,
        minibatch_size_per_device=LARGE_BATCH_SIZE,
>>>>>>> fe2bd6a5
        model_parallel=True,
        lora_modules=GPT_NEOX_LORA_MODULES,
        gradient_checkpointing=True,
        custom_kwargs=BFLOAT_KWARGS,
    ),
]
MODELS_DICT: dict[str, ModelConfig] = {
    model_config.name: model_config for model_config in MODEL_CONFIGS
}


loss_dict = {
    "logconf": logconf_loss_fn(),
    "product": product_loss_fn(),
    "xent": xent_loss(),
    "kl": kl_loss(),
}

VALID_LOSSES: list[str] = list(loss_dict.keys())


def get_config_foldername(config: dict) -> str:
    def shorten_key(key: str) -> str:
        return "".join(word[0] for word in key.split("_"))

    def shorten_value(value) -> str:
        if isinstance(value, bool):
            return "1" if value else "0"
        elif isinstance(value, str):
            value = value.split("/")[-1]
            if "_" in value:
                return "_".join(word[:4] for word in value.split("_"))
            else:
                return value
        else:
            return str(value)

    return "-".join(
        f"{shorten_key(k)}={shorten_value(v)}" for k, v in sorted(config.items())
    )<|MERGE_RESOLUTION|>--- conflicted
+++ resolved
@@ -28,7 +28,6 @@
     "q_proj",
     "v_proj",
 ]
-<<<<<<< HEAD
 QWEN_LORA_MODULES = [
     "up_proj",
     "down_proj",
@@ -37,8 +36,6 @@
     "q_proj",
     "v_proj",
 ]
-=======
->>>>>>> fe2bd6a5
 OPT_LORA_MODULES = [
     "fc1",
     "fc2",
@@ -54,7 +51,6 @@
 }
 QWEN_KWARGS = {
     "trust_remote_code": True,
-<<<<<<< HEAD
     "torch_dtype": torch.bfloat16 if torch.cuda.is_bf16_supported() else torch.float32,
     "revision": "5fde88dff770a7d036847211f5d9d9705f0caa69",
 }
@@ -66,46 +62,38 @@
 OPT_DEFAULT_LR = 1e-3
 SMALL_BATCH_SIZE = 2
 MEDIUM_BATCH_SIZE = 16
-=======
-    "bf16": torch.cuda.is_bf16_supported(),
-    "fp32": not torch.cuda.is_bf16_supported(),
-    "revision": "5fde88dff770a7d036847211f5d9d9705f0caa69",
-}
-DEFAULT_DEFAULT_LR = 1e-5
-OPT_DEFAULT_LR = 1e-3
-SMALL_BATCH_SIZE = 2
->>>>>>> fe2bd6a5
 LARGE_BATCH_SIZE = 32
 
 # NOTE learning rates are not particularly tuned, work somewhat reasonably at train batch size 32
 # NOTE minibatch_size_per_device needs adjusting for GPU/dataset
+# NOTE minibatch_size_per_device needs adjusting for GPU/dataset
 MODEL_CONFIGS = [
     ModelConfig(
         name="gpt2",
         default_lr=5e-5,
         eval_batch_size=LARGE_BATCH_SIZE,
+        eval_batch_size=LARGE_BATCH_SIZE,
         lora_modules=GPT2_LORA_MODULES,
     ),
     ModelConfig(
         name="gpt2-medium",
         default_lr=5e-5,
         eval_batch_size=LARGE_BATCH_SIZE,
+        eval_batch_size=LARGE_BATCH_SIZE,
         lora_modules=GPT2_LORA_MODULES,
     ),
     ModelConfig(
         name="gpt2-large",
         default_lr=DEFAULT_DEFAULT_LR,
         eval_batch_size=LARGE_BATCH_SIZE,
+        default_lr=DEFAULT_DEFAULT_LR,
+        eval_batch_size=LARGE_BATCH_SIZE,
         lora_modules=GPT2_LORA_MODULES,
     ),
     ModelConfig(
         name="gpt2-xl",
         default_lr=DEFAULT_DEFAULT_LR,
-<<<<<<< HEAD
-        eval_batch_size=LARGE_BATCH_SIZE,
-=======
-        eval_batch_size=SMALL_BATCH_SIZE,
->>>>>>> fe2bd6a5
+        eval_batch_size=LARGE_BATCH_SIZE,
         gradient_checkpointing=True,
         lora_modules=GPT2_LORA_MODULES,
         model_parallel=False
@@ -115,6 +103,10 @@
         default_lr=DEFAULT_DEFAULT_LR,
         eval_batch_size=LARGE_BATCH_SIZE,
         minibatch_size_per_device=LARGE_BATCH_SIZE,
+        name="EleutherAI/pythia-14m",
+        default_lr=DEFAULT_DEFAULT_LR,
+        eval_batch_size=LARGE_BATCH_SIZE,
+        minibatch_size_per_device=LARGE_BATCH_SIZE,
         model_parallel=False,
         lora_modules=GPT_NEOX_LORA_MODULES,
     ),
@@ -123,6 +115,10 @@
         default_lr=DEFAULT_DEFAULT_LR,
         eval_batch_size=LARGE_BATCH_SIZE,
         minibatch_size_per_device=LARGE_BATCH_SIZE,
+        name="EleutherAI/pythia-70m",
+        default_lr=DEFAULT_DEFAULT_LR,
+        eval_batch_size=LARGE_BATCH_SIZE,
+        minibatch_size_per_device=LARGE_BATCH_SIZE,
         model_parallel=False,
         lora_modules=GPT_NEOX_LORA_MODULES,
     ),
@@ -131,6 +127,9 @@
         default_lr=DEFAULT_DEFAULT_LR,
         eval_batch_size=LARGE_BATCH_SIZE,
         minibatch_size_per_device=LARGE_BATCH_SIZE,
+        default_lr=DEFAULT_DEFAULT_LR,
+        eval_batch_size=LARGE_BATCH_SIZE,
+        minibatch_size_per_device=LARGE_BATCH_SIZE,
         model_parallel=False,
         lora_modules=GPT_NEOX_LORA_MODULES,
     ),
@@ -139,6 +138,9 @@
         default_lr=DEFAULT_DEFAULT_LR,
         eval_batch_size=LARGE_BATCH_SIZE,
         minibatch_size_per_device=LARGE_BATCH_SIZE,
+        default_lr=DEFAULT_DEFAULT_LR,
+        eval_batch_size=LARGE_BATCH_SIZE,
+        minibatch_size_per_device=LARGE_BATCH_SIZE,
         model_parallel=False,
         lora_modules=GPT_NEOX_LORA_MODULES,
     ),
@@ -147,8 +149,9 @@
         default_lr=DEFAULT_DEFAULT_LR,
         eval_batch_size=LARGE_BATCH_SIZE,
         minibatch_size_per_device=LARGE_BATCH_SIZE,
-<<<<<<< HEAD
-=======
+        default_lr=DEFAULT_DEFAULT_LR,
+        eval_batch_size=LARGE_BATCH_SIZE,
+        minibatch_size_per_device=LARGE_BATCH_SIZE,
         model_parallel=False,
         lora_modules=GPT_NEOX_LORA_MODULES,
     ),
@@ -157,13 +160,11 @@
         default_lr=DEFAULT_DEFAULT_LR,
         eval_batch_size=SMALL_BATCH_SIZE,
         minibatch_size_per_device=SMALL_BATCH_SIZE,
->>>>>>> fe2bd6a5
-        model_parallel=False,
-        lora_modules=GPT_NEOX_LORA_MODULES,
-        custom_kwargs=BFLOAT_KWARGS,
-    ),
-    ModelConfig(
-<<<<<<< HEAD
+        model_parallel=False,
+        lora_modules=GPT_NEOX_LORA_MODULES,
+        custom_kwargs=BFLOAT_KWARGS,
+    ),
+    ModelConfig(
         name="EleutherAI/pythia-6.9b",
         default_lr=DEFAULT_DEFAULT_LR,
         eval_batch_size=LARGE_BATCH_SIZE,
@@ -180,28 +181,13 @@
         model_parallel=True,
         lora_modules=GPT_NEOX_LORA_MODULES,
         custom_kwargs=BFLOAT_KWARGS,
-=======
-        name="EleutherAI/pythia-12b",
-        default_lr=DEFAULT_DEFAULT_LR,
-        eval_batch_size=SMALL_BATCH_SIZE,
-        minibatch_size_per_device=SMALL_BATCH_SIZE,
-        model_parallel=False,
-        lora_modules=GPT_NEOX_LORA_MODULES,
-        custom_kwargs=BFLOAT_KWARGS,
->>>>>>> fe2bd6a5
     ),
     ModelConfig(
         name="mistralai/Mistral-7B-v0.1",
         default_lr=DEFAULT_DEFAULT_LR,
-<<<<<<< HEAD
         eval_batch_size=LARGE_BATCH_SIZE,
         lora_modules=MISTRAL_LORA_MODULES,
         minibatch_size_per_device=MEDIUM_BATCH_SIZE,
-=======
-        eval_batch_size=SMALL_BATCH_SIZE,
-        lora_modules=MISTRAL_LORA_MODULES,
-        minibatch_size_per_device=SMALL_BATCH_SIZE,
->>>>>>> fe2bd6a5
         gradient_checkpointing=True,
         model_parallel=False,
         custom_kwargs=BFLOAT_KWARGS,
@@ -216,7 +202,6 @@
         model_parallel=True,
         custom_kwargs=BFLOAT_KWARGS,
         default_optimizer="adafactor",
-<<<<<<< HEAD
     ),
     ModelConfig(
         name="Qwen/Qwen1.5-0.5B",
@@ -267,67 +252,50 @@
         gradient_checkpointing=True,
         model_parallel=True,
         custom_kwargs=QWEN1_5_KWARGS,
-=======
->>>>>>> fe2bd6a5
     ),
     ModelConfig(
         name="Qwen/Qwen-1_8B",
         default_lr=DEFAULT_DEFAULT_LR,
-<<<<<<< HEAD
-        eval_batch_size=LARGE_BATCH_SIZE,
-        minibatch_size_per_device=LARGE_BATCH_SIZE,
-        lora_modules=QWEN_LORA_MODULES,
-        gradient_checkpointing=True,
-        model_parallel=False,
-=======
-        eval_batch_size=SMALL_BATCH_SIZE,
-        minibatch_size_per_device=SMALL_BATCH_SIZE,
-        gradient_checkpointing=True,
-        model_parallel=(per_device_ram < 35e9 and torch.cuda.device_count() > 1),
->>>>>>> fe2bd6a5
+        eval_batch_size=LARGE_BATCH_SIZE,
+        minibatch_size_per_device=LARGE_BATCH_SIZE,
+        lora_modules=QWEN_LORA_MODULES,
+        gradient_checkpointing=True,
+        model_parallel=False,
         custom_kwargs=QWEN_KWARGS,
     ),
     ModelConfig(
         name="Qwen/Qwen-7B",
         default_lr=DEFAULT_DEFAULT_LR,
-<<<<<<< HEAD
-        eval_batch_size=LARGE_BATCH_SIZE,
-        minibatch_size_per_device=MEDIUM_BATCH_SIZE,
-        lora_modules=QWEN_LORA_MODULES,
-        gradient_checkpointing=True,
-        model_parallel=False,
-=======
-        eval_batch_size=SMALL_BATCH_SIZE,
-        minibatch_size_per_device=SMALL_BATCH_SIZE,
-        gradient_checkpointing=True,
-        model_parallel=True,
-        # note: you will probably not be able to run this without many gpus
->>>>>>> fe2bd6a5
+        eval_batch_size=LARGE_BATCH_SIZE,
+        minibatch_size_per_device=MEDIUM_BATCH_SIZE,
+        lora_modules=QWEN_LORA_MODULES,
+        gradient_checkpointing=True,
+        model_parallel=False,
         custom_kwargs=QWEN_KWARGS,
     ),
     ModelConfig(
         name="Qwen/Qwen-14B",
         default_lr=DEFAULT_DEFAULT_LR,
-<<<<<<< HEAD
         eval_batch_size=MEDIUM_BATCH_SIZE,
         minibatch_size_per_device=SMALL_BATCH_SIZE,
         lora_modules=QWEN_LORA_MODULES,
-=======
-        eval_batch_size=SMALL_BATCH_SIZE,
-        minibatch_size_per_device=SMALL_BATCH_SIZE,
->>>>>>> fe2bd6a5
         gradient_checkpointing=True,
         model_parallel=True,
         # note: probably need bf16 support and many gpus
         custom_kwargs=QWEN_KWARGS,
+        # note: probably need bf16 support and many gpus
+        custom_kwargs=QWEN_KWARGS,
     ),
     ModelConfig(
         name="Qwen/Qwen-72B",
         default_lr=DEFAULT_DEFAULT_LR,
+        default_lr=DEFAULT_DEFAULT_LR,
         eval_batch_size=1,
         lora_modules=QWEN_LORA_MODULES,
         gradient_checkpointing=True,
         model_parallel=True,
+        # note: probably need bf16 support and many gpus
+        custom_kwargs=QWEN_KWARGS,
         # note: probably need bf16 support and many gpus
         custom_kwargs=QWEN_KWARGS,
         # This model is really big, save space by using adafactor.
@@ -362,11 +330,7 @@
         name="facebook/opt-6.7b",
         default_lr=OPT_DEFAULT_LR,
         eval_batch_size=LARGE_BATCH_SIZE,
-<<<<<<< HEAD
-        minibatch_size_per_device=MEDIUM_BATCH_SIZE,
-=======
-        minibatch_size_per_device=LARGE_BATCH_SIZE,
->>>>>>> fe2bd6a5
+        minibatch_size_per_device=MEDIUM_BATCH_SIZE,
         model_parallel=False,
         lora_modules=OPT_LORA_MODULES,
         gradient_checkpointing=True,
@@ -375,13 +339,8 @@
     ModelConfig(
         name="facebook/opt-13b",
         default_lr=OPT_DEFAULT_LR,
-<<<<<<< HEAD
         eval_batch_size=MEDIUM_BATCH_SIZE,
         minibatch_size_per_device=SMALL_BATCH_SIZE,
-=======
-        eval_batch_size=LARGE_BATCH_SIZE,
-        minibatch_size_per_device=LARGE_BATCH_SIZE,
->>>>>>> fe2bd6a5
         model_parallel=True,
         lora_modules=OPT_LORA_MODULES,
         gradient_checkpointing=True,
@@ -390,13 +349,8 @@
     ModelConfig(
         name="facebook/opt-30b",
         default_lr=OPT_DEFAULT_LR,
-<<<<<<< HEAD
         eval_batch_size=MEDIUM_BATCH_SIZE,
         minibatch_size_per_device=SMALL_BATCH_SIZE,
-=======
-        eval_batch_size=LARGE_BATCH_SIZE,
-        minibatch_size_per_device=LARGE_BATCH_SIZE,
->>>>>>> fe2bd6a5
         model_parallel=True,
         lora_modules=OPT_LORA_MODULES,
         gradient_checkpointing=True,
@@ -424,11 +378,7 @@
         name="bigscience/bloom-7b1",
         default_lr=DEFAULT_DEFAULT_LR,
         eval_batch_size=LARGE_BATCH_SIZE,
-<<<<<<< HEAD
-        minibatch_size_per_device=MEDIUM_BATCH_SIZE,
-=======
-        minibatch_size_per_device=LARGE_BATCH_SIZE,
->>>>>>> fe2bd6a5
+        minibatch_size_per_device=MEDIUM_BATCH_SIZE,
         model_parallel=False,
         lora_modules=GPT_NEOX_LORA_MODULES,
         gradient_checkpointing=True,
@@ -457,11 +407,7 @@
         name="stabilityai/stablelm-base-alpha-7b",
         default_lr=DEFAULT_DEFAULT_LR,
         eval_batch_size=LARGE_BATCH_SIZE,
-<<<<<<< HEAD
-        minibatch_size_per_device=MEDIUM_BATCH_SIZE,
-=======
-        minibatch_size_per_device=LARGE_BATCH_SIZE,
->>>>>>> fe2bd6a5
+        minibatch_size_per_device=MEDIUM_BATCH_SIZE,
         model_parallel=False,
         lora_modules=GPT_NEOX_LORA_MODULES,
         gradient_checkpointing=True,
@@ -492,13 +438,8 @@
     ModelConfig(
         name="EleutherAI/gpt-neox-20b",
         default_lr=DEFAULT_DEFAULT_LR,
-<<<<<<< HEAD
         eval_batch_size=MEDIUM_BATCH_SIZE,
         minibatch_size_per_device=SMALL_BATCH_SIZE,
-=======
-        eval_batch_size=LARGE_BATCH_SIZE,
-        minibatch_size_per_device=LARGE_BATCH_SIZE,
->>>>>>> fe2bd6a5
         model_parallel=True,
         lora_modules=GPT_NEOX_LORA_MODULES,
         gradient_checkpointing=True,
