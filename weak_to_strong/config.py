--- conflicted
+++ resolved
@@ -29,32 +29,6 @@
 
 
 class ModelConfig:
-<<<<<<< HEAD
-    """Configuration for a model used in LORA finetuning.
-    Arguments:
-        name: str
-            The name of the model, e.g. "gpt2", "gpt2-medium", etc.
-        default_lr: float
-            The default learning rate for the model.
-        eval_batch_size: int
-            The batch size to use for evaluation.
-        minibatch_size_per_device: Optional[int]
-            The minibatch size per device to use for training. 
-            If None, the default is 1.
-        lora_modules: Optional[list[str]]
-            The LoRA modules to use for the model. 
-            If None, the default is None.
-        custom_kwargs: Optional[dict]
-            Custom keyword arguments to pass to the model. 
-            If None, the default is None.
-        gradient_checkpointing: bool
-            Whether to use gradient checkpointing. The default is False.
-        model_parallel: bool
-            Whether to use model parallel. The default is False.
-        default_optimizer: str
-            The default optimizer to use for the model. The default is "adam".
-    """
-=======
     """
     Configuration class for the model.
 
@@ -95,292 +69,10 @@
 
     CHECKPOINTING_MEMORY = 3e9
     MODEL_PARALLEL_FACTOR = 2
->>>>>>> 6dbcd651
     name: str
     memory: float
     default_lr: float
     eval_batch_size: int
-<<<<<<< HEAD
-    minibatch_size_per_device: Optional[int] = None
-    lora_modules: Optional[list[str]] = None
-    custom_kwargs: Optional[dict] = None
-    gradient_checkpointing: bool = False
-    model_parallel: bool = False
-    default_optimizer: str = "adam"
-
-    def load_model(
-        self,
-        batch_size: int,
-        use_lm_head: bool,
-        minibatch_size_per_device: Optional[int] = None,
-        num_labels: int = 2,
-        linear_probe: bool = False,
-    ) -> tuple[MODEL_TYPE, int]:
-        custom_kwargs = self.custom_kwargs or {}
-        if minibatch_size_per_device is None:
-            minibatch_size_per_device = self.minibatch_size_per_device or 1
-        if self.model_parallel:
-            assert (
-                torch.cuda.device_count() > 1
-            ), f"you might want more gpus for {self.name}"
-            model = TransformerWithHead.from_pretrained(
-                self.name,
-                lora_modules=self.lora_modules,
-                use_lm_head=use_lm_head,
-                num_labels=num_labels,
-                device_map="auto",
-                linear_probe=linear_probe,
-                **custom_kwargs,
-            )
-            # slight misnomer, more like minibatch_size_per_dp_replica
-            minibatch_size = minibatch_size_per_device
-        else:
-            model = TransformerWithHead.from_pretrained(
-                self.name,
-                lora_modules=self.lora_modules,
-                use_lm_head=use_lm_head,
-                num_labels=num_labels,
-                linear_probe=linear_probe,
-                **custom_kwargs,
-            ).to(
-                "cuda"  # type: ignore
-            )
-            # data parallel:  currently not supported with model parallel
-            if torch.cuda.device_count() > 1:
-                model = torch.nn.DataParallel(model, output_device=0)
-                minibatch_size = min(
-                    minibatch_size_per_device * torch.cuda.device_count(), 
-                    batch_size
-                )
-                print(
-                    "Using",
-                    torch.cuda.device_count(),
-                    "GPUs, setting minibatch_size to",
-                    minibatch_size,
-                )
-            else:
-                minibatch_size = minibatch_size_per_device
-        return model, minibatch_size
-
-
-GPT_NEOX_LORA_MODULES = ["dense_h_to_4h", "dense_4h_to_h", "query_key_value"]
-GPT2_LORA_MODULES = ["c_fc", "c_proj", "c_attn"]
-QWEN_LORA_MODULES = [
-    "up_proj",
-    "down_proj",
-    "gate_proj",
-    "k_proj",
-    "q_proj",
-    "v_proj",
-]
-QWEN1_5_KWARGS = {
-    "trust_remote_code": True,
-    "torch_dtype": torch.bfloat16 if torch.cuda.is_bf16_supported() else torch.float32,
-}
-per_device_ram = torch.cuda.get_device_properties(0).total_memory
-
-# NOTE learning rates are not particularly tuned, work somewhat reasonably at train batch size 32
-MODEL_CONFIGS = [
-    ModelConfig(
-        name="gpt2",
-        default_lr=5e-5,
-        eval_batch_size=32,
-        lora_modules=GPT2_LORA_MODULES,
-    ),
-    ModelConfig(
-        name="gpt2-medium",
-        default_lr=5e-5,
-        eval_batch_size=32,
-        lora_modules=GPT2_LORA_MODULES,
-        minibatch_size_per_device=1,
-        custom_kwargs={
-            "torch_dtype": torch.bfloat16
-            if torch.cuda.is_bf16_supported()
-            else torch.float32  # we can only do this because we're using LoRA
-        },
-        gradient_checkpointing=True,
-    ),
-    ModelConfig(
-        name="gpt2-large",
-        default_lr=1e-5,
-        eval_batch_size=32,
-        lora_modules=GPT2_LORA_MODULES,
-    ),
-    ModelConfig(
-        name="gpt2-xl",
-        default_lr=1e-5,
-        eval_batch_size=2,
-        gradient_checkpointing=True,
-        lora_modules=GPT2_LORA_MODULES,
-        # Should use model_parallel on V100s (note: ironically if you have a single V100
-        # it should run, but if you have multiple it won't run without model_parallel
-        # because of the overhead of data parallel training).
-        model_parallel=(per_device_ram < 35e9 and torch.cuda.device_count() > 1),
-    ),
-    ModelConfig(
-        name="EleutherAI/pythia-70m",
-        default_lr=1e-5,
-        eval_batch_size=32,
-        minibatch_size_per_device=32,  # this needs adjusting for GPU/dataset
-        model_parallel=False,
-        lora_modules=GPT_NEOX_LORA_MODULES,
-    ),
-    ModelConfig(
-        name="EleutherAI/pythia-14m",
-        default_lr=1e-5,
-        eval_batch_size=32,
-        minibatch_size_per_device=32,  # this needs adjusting for GPU/dataset
-        model_parallel=False,
-        lora_modules=GPT_NEOX_LORA_MODULES,
-    ),
-    ModelConfig(
-        name="EleutherAI/pythia-160m-v0",
-        default_lr=1e-5,
-        eval_batch_size=32,
-        minibatch_size_per_device=32,  # this needs adjusting for GPU/dataset
-        model_parallel=False,
-        lora_modules=GPT_NEOX_LORA_MODULES,
-    ),
-    ModelConfig(
-        name="EleutherAI/pythia-410m",
-        default_lr=1e-5,
-        eval_batch_size=32,
-        minibatch_size_per_device=32,  # this needs adjusting for GPU/dataset
-        model_parallel=False,
-        lora_modules=GPT_NEOX_LORA_MODULES,
-    ),
-    ModelConfig(
-        name="EleutherAI/pythia-1.4b",
-        default_lr=1e-5,
-        eval_batch_size=32,
-        minibatch_size_per_device=1,  # this needs adjusting for GPU/dataset
-        model_parallel=False,
-        lora_modules=GPT_NEOX_LORA_MODULES,
-        custom_kwargs={
-            "torch_dtype": torch.bfloat16
-            if torch.cuda.is_bf16_supported()
-            else torch.float32  # we can only do this because we're using LoRA
-        },
-        gradient_checkpointing=True,
-    ),
-    ModelConfig(
-        name="EleutherAI/pythia-2.8b",
-        default_lr=1e-5,
-        eval_batch_size=32,
-        minibatch_size_per_device=2,  # this needs adjusting for GPU/dataset
-        model_parallel=False,
-        lora_modules=GPT_NEOX_LORA_MODULES,
-        custom_kwargs={
-            "torch_dtype": torch.bfloat16
-            if torch.cuda.is_bf16_supported()
-            else torch.float32  # we can only do this because we're using LoRA
-        },
-    ),
-    ModelConfig(
-        name="EleutherAI/pythia-12b",
-        default_lr=1e-5,
-        eval_batch_size=32,
-        minibatch_size_per_device=2,  # this needs adjusting for GPU/dataset
-        model_parallel=False,
-        lora_modules=GPT_NEOX_LORA_MODULES,
-        custom_kwargs={
-            "torch_dtype": torch.bfloat16
-            if torch.cuda.is_bf16_supported()
-            else torch.float32  # we can only do this because we're using LoRA
-        },
-    ),
-    ModelConfig(
-        name="mistralai/Mistral-7B-v0.1",
-        default_lr=1e-5,
-        eval_batch_size=2,
-        lora_modules=[
-            "up_proj",
-            "down_proj",
-            "gate_proj",
-            "k_proj",
-            "q_proj",
-            "v_proj",
-        ],
-        minibatch_size_per_device=1,  # this needs adjusting for GPU/dataset
-        gradient_checkpointing=True,
-        model_parallel=True,
-        custom_kwargs={
-            "torch_dtype": torch.bfloat16  # we can only do this because we're using LoRA
-            if torch.cuda.is_bf16_supported()
-            else torch.float32,
-        },
-    ),
-    ModelConfig(
-        name="Qwen/Qwen1.5-0.5B",
-        default_lr=1e-5,
-        eval_batch_size=32,
-        minibatch_size_per_device=32,
-        lora_modules=QWEN_LORA_MODULES,
-        gradient_checkpointing=True,
-        model_parallel=False,
-        custom_kwargs=QWEN1_5_KWARGS,
-    ),
-    ModelConfig(
-        name="Qwen/Qwen-1_8B",
-        default_lr=1e-5,
-        eval_batch_size=32,
-        minibatch_size_per_device=1,
-        gradient_checkpointing=True,
-        model_parallel=(per_device_ram < 35e9 and torch.cuda.device_count() > 1),
-        custom_kwargs={
-            "trust_remote_code": True,
-            "bf16": torch.cuda.is_bf16_supported(),
-            "fp32": not torch.cuda.is_bf16_supported(),
-            "revision": "5fde88dff770a7d036847211f5d9d9705f0caa69",
-        },
-    ),
-    ModelConfig(
-        name="Qwen/Qwen-7B",
-        default_lr=1e-5,
-        eval_batch_size=2,
-        gradient_checkpointing=True,
-        model_parallel=True,
-        # note: you will probably not be able to run this without many gpus
-        custom_kwargs={
-            "trust_remote_code": True,
-            "bf16": torch.cuda.is_bf16_supported(),
-            "fp32": not torch.cuda.is_bf16_supported(),
-            "revision": "d4efd21e866b9cb3466cb65b963933f5e98016d1",
-        },
-    ),
-    ModelConfig(
-        name="Qwen/Qwen-14B",
-        default_lr=1e-5,
-        eval_batch_size=2,
-        gradient_checkpointing=True,
-        model_parallel=True,
-        # note: you will probably not be able to run this bf16 support and without many gpus
-        custom_kwargs={
-            "trust_remote_code": True,
-            "bf16": torch.cuda.is_bf16_supported(),
-            "fp32": not torch.cuda.is_bf16_supported(),
-            "revision": "8be2854218fea9054331e217fd26a06f3fd02004",
-        },
-    ),
-    ModelConfig(
-        name="Qwen/Qwen-72B",
-        default_lr=1e-5,
-        eval_batch_size=1,
-        gradient_checkpointing=True,
-        model_parallel=True,
-        # note: you will probably not be able to run this without bf16 support and many gpus
-        custom_kwargs={
-            "trust_remote_code": True,
-            "bf16": torch.cuda.is_bf16_supported(),
-            "fp32": not torch.cuda.is_bf16_supported(),
-            "revision": "fec78c0e3b3b10dd9f0ce775c34a686a3255a7d1",
-        },
-        # This model is really big, save space by using adafactor.
-        # Note that even then it will take up ~60GB per GPU on an 8-GPU machine.
-        default_optimizer="adafactor",
-    ),
-]
-=======
     minibatch_size_per_device: int
     lora_modules: Optional[list[str]]
     custom_kwargs: dict
@@ -447,8 +139,64 @@
         self.model_parallel = model_parallel
         self.default_optimizer = default_optimizer
 
-
->>>>>>> 6dbcd651
+    def load_model(
+        self,
+        batch_size: int,
+        use_lm_head: bool,
+        eval_batch_size: int,
+        minibatch_size_per_device: Optional[int] = None,
+        num_labels: int = 2,
+        linear_probe: bool = False,
+    ) -> tuple[MODEL_TYPE, int, int]:
+        custom_kwargs = self.custom_kwargs or {}
+        if minibatch_size_per_device is None:
+            minibatch_size_per_device = self.minibatch_size_per_device or 1
+        if self.model_parallel:
+            assert (
+                torch.cuda.device_count() > 1
+            ), f"you might want more gpus for {self.name}"
+            model = TransformerWithHead.from_pretrained(
+                self.name,
+                lora_modules=self.lora_modules,
+                use_lm_head=use_lm_head,
+                num_labels=num_labels,
+                device_map="auto",
+                linear_probe=linear_probe,
+                **custom_kwargs,
+            )
+            # slight misnomer, more like minibatch_size_per_dp_replica
+            minibatch_size = minibatch_size_per_device
+        else:
+            model = TransformerWithHead.from_pretrained(
+                self.name,
+                lora_modules=self.lora_modules,
+                use_lm_head=use_lm_head,
+                num_labels=num_labels,
+                linear_probe=linear_probe,
+                **custom_kwargs,
+            ).to(
+                "cuda"  # type: ignore
+            )
+            # data parallel:  currently not supported with model parallel
+            if torch.cuda.device_count() > 1:
+                model = torch.nn.DataParallel(model, output_device=0)
+                minibatch_size = min(
+                    minibatch_size_per_device * torch.cuda.device_count(), batch_size
+                )
+                eval_batch_size = min(torch.cuda.device_count(), eval_batch_size)
+                print(
+                    "Using",
+                    torch.cuda.device_count(),
+                    "GPUs, setting minibatch_size to",
+                    minibatch_size,
+                    "and eval_batch_size to",
+                    eval_batch_size,
+                )
+            else:
+                minibatch_size = minibatch_size_per_device
+        return model, minibatch_size, eval_batch_size
+
+
 MODELS_DICT: dict[str, ModelConfig] = {
     cfg["name"]: ModelConfig(**cfg)
     for cfg in load_config("configs/models.yaml")["models"]
